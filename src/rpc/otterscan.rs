--- conflicted
+++ resolved
@@ -186,13 +186,9 @@
             &mut cumulative_gas_used,
             &transaction.message,
             sender,
-<<<<<<< HEAD
             beneficiary,
-        )?;
-=======
         )?
         .1;
->>>>>>> 1beab0b3
 
         if tracer.touched() {
             let gas_used = U64::from(cumulative_gas_used - prev_cumulative_gas_used);
