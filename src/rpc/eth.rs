--- conflicted
+++ resolved
@@ -105,12 +105,8 @@
             &block_spec,
             &message,
             sender,
-<<<<<<< HEAD
             beneficiary,
-            gas_limit,
-=======
             message.gas_limit(),
->>>>>>> 1beab0b3
         )?
         .output_data
         .into())
