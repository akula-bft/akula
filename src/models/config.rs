--- conflicted
+++ resolved
@@ -31,11 +31,8 @@
             "mainnet" | "ethereum" => Ok(ChainConfig::from(chainspec::MAINNET.clone())),
             "ropsten" => Ok(ChainConfig::from(chainspec::ROPSTEN.clone())),
             "rinkeby" => Ok(ChainConfig::from(chainspec::RINKEBY.clone())),
-<<<<<<< HEAD
             "goerli" => Ok(ChainConfig::from(chainspec::GOERLI.clone())),
-=======
             "sepolia" => Ok(ChainConfig::from(chainspec::SEPOLIA.clone())),
->>>>>>> 48d21767
             _ => Err(anyhow!(
                 "{name} is not yet supported, please fill an issue at {REPOSITORY_URL} and we'll maybe add support for it in the foreseeable future",
             )),
