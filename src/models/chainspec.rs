use crate::{models::*, util::*};
use bytes::Bytes;
use evmodin::Revision;
use serde::*;
use std::{
    collections::{BTreeMap, BTreeSet, HashMap, HashSet},
    time::Duration,
};

type NodeUrl = String;

#[derive(Debug, PartialEq)]
pub struct BlockExecutionSpec {
    pub revision: Revision,
    pub active_transitions: HashSet<Revision>,
    pub params: Params,
    pub system_contract_changes: HashMap<Address, Contract>,
    pub balance_changes: HashMap<Address, U256>,
}

#[derive(Clone, Debug, Serialize, Deserialize, PartialEq)]
pub struct ChainSpec {
    pub name: String,
    pub consensus: ConsensusParams,
    #[serde(default)]
    pub upgrades: Upgrades,
    pub params: Params,
    pub genesis: Genesis,
    #[serde(default, skip_serializing_if = "BTreeMap::is_empty")]
    pub contracts: BTreeMap<BlockNumber, HashMap<Address, Contract>>,
    #[serde(default, skip_serializing_if = "BTreeMap::is_empty")]
    pub balances: BTreeMap<BlockNumber, HashMap<Address, U256>>,
    pub p2p: P2PParams,
}

impl ChainSpec {
    pub fn collect_block_spec(&self, block_number: impl Into<BlockNumber>) -> BlockExecutionSpec {
        let block_number = block_number.into();
        let mut revision = Revision::Frontier;
        let mut active_transitions = HashSet::new();
        for (fork, r) in [
            (self.upgrades.london, Revision::London),
            (self.upgrades.berlin, Revision::Berlin),
            (self.upgrades.istanbul, Revision::Istanbul),
            (self.upgrades.petersburg, Revision::Petersburg),
            (self.upgrades.constantinople, Revision::Constantinople),
            (self.upgrades.byzantium, Revision::Byzantium),
            (self.upgrades.spurious, Revision::Spurious),
            (self.upgrades.tangerine, Revision::Tangerine),
            (self.upgrades.homestead, Revision::Homestead),
        ] {
            if let Some(fork_block) = fork {
                if block_number >= fork_block {
                    if block_number == fork_block {
                        active_transitions.insert(r);
                    }
                    if revision == Revision::Frontier {
                        revision = r;
                    }

                    break;
                }
            }
        }

        BlockExecutionSpec {
            revision,
            active_transitions,
            params: self.params.clone(),
            system_contract_changes: self.contracts.iter().fold(
                HashMap::new(),
                |mut acc, (bn, contracts)| {
                    if block_number >= *bn {
                        for (addr, contract) in contracts {
                            acc.insert(*addr, contract.clone());
                        }
                    }

                    acc
                },
            ),
            balance_changes: self
                .balances
                .get(&block_number)
                .cloned()
                .unwrap_or_default(),
        }
    }

    pub fn gather_forks(&self) -> BTreeSet<BlockNumber> {
        let mut forks = [
            self.upgrades.homestead,
            self.upgrades.tangerine,
            self.upgrades.spurious,
            self.upgrades.byzantium,
            self.upgrades.constantinople,
            self.upgrades.petersburg,
            self.upgrades.istanbul,
            self.upgrades.berlin,
            self.upgrades.london,
        ]
        .iter()
        .copied()
        .flatten()
        .chain(self.consensus.eip1559_block)
        .chain(self.consensus.seal_verification.gather_forks())
        .chain(self.contracts.keys().copied())
        .chain(self.balances.keys().copied())
        .collect::<BTreeSet<BlockNumber>>();

        forks.remove(&BlockNumber(0));

        forks
    }
}

#[derive(Clone, Debug, Serialize, Deserialize, PartialEq)]
pub struct DifficultyBomb {
    pub delays: BTreeMap<BlockNumber, BlockNumber>,
}

impl DifficultyBomb {
    pub fn get_delay_to(&self, block_number: BlockNumber) -> BlockNumber {
        self.delays
            .iter()
            .filter_map(|(&activation, &delay_to)| {
                if block_number >= activation {
                    Some(delay_to)
                } else {
                    None
                }
            })
            .last()
            .unwrap_or(BlockNumber(0))
    }
}

#[derive(Clone, Debug, Serialize, Deserialize, PartialEq)]
pub struct ConsensusParams {
    pub seal_verification: SealVerificationParams,
    #[serde(
        default,
        skip_serializing_if = "Option::is_none",
        with = "::serde_with::rust::unwrap_or_skip"
    )]
    pub eip1559_block: Option<BlockNumber>,
}

pub fn switch_is_active(switch: Option<BlockNumber>, block_number: BlockNumber) -> bool {
    block_number >= switch.unwrap_or(BlockNumber(u64::MAX))
}

#[derive(Clone, Debug, Serialize, Deserialize, PartialEq)]
pub enum SealVerificationParams {
    Clique {
        #[serde(deserialize_with = "deserialize_period_as_duration")]
        period: Duration,
        epoch: u64,
    },
    Ethash {
        duration_limit: u64,
        block_reward: BTreeMap<BlockNumber, U256>,
        #[serde(
            default,
            skip_serializing_if = "Option::is_none",
            with = "::serde_with::rust::unwrap_or_skip"
        )]
        homestead_formula: Option<BlockNumber>,
        #[serde(
            default,
            skip_serializing_if = "Option::is_none",
            with = "::serde_with::rust::unwrap_or_skip"
        )]
        byzantium_formula: Option<BlockNumber>,
        #[serde(
            default,
            skip_serializing_if = "Option::is_none",
            with = "::serde_with::rust::unwrap_or_skip"
        )]
        difficulty_bomb: Option<DifficultyBomb>,
        #[serde(default)]
        skip_pow_verification: bool,
    },
}

impl SealVerificationParams {
    pub fn gather_forks(&self) -> BTreeSet<BlockNumber> {
        match self {
            SealVerificationParams::Ethash {
                block_reward,
                homestead_formula,
                byzantium_formula,
                difficulty_bomb,
                ..
            } => block_reward
                .keys()
                .copied()
                .chain(*homestead_formula)
                .chain(*byzantium_formula)
                .chain(
                    difficulty_bomb
                        .as_ref()
                        .map(|v| v.delays.keys().copied().collect::<Vec<_>>())
                        .unwrap_or_default(),
                )
                .collect(),
            _ => BTreeSet::new(),
        }
    }
}

// deserialize_str_as_u64
#[derive(Clone, Debug, Default, Serialize, Deserialize, PartialEq)]
pub struct Upgrades {
    #[serde(
        default,
        skip_serializing_if = "Option::is_none",
        with = "::serde_with::rust::unwrap_or_skip"
    )]
    pub homestead: Option<BlockNumber>,
    #[serde(
        default,
        skip_serializing_if = "Option::is_none",
        with = "::serde_with::rust::unwrap_or_skip"
    )]
    pub tangerine: Option<BlockNumber>,
    #[serde(
        default,
        skip_serializing_if = "Option::is_none",
        with = "::serde_with::rust::unwrap_or_skip"
    )]
    pub spurious: Option<BlockNumber>,
    #[serde(
        default,
        skip_serializing_if = "Option::is_none",
        with = "::serde_with::rust::unwrap_or_skip"
    )]
    pub byzantium: Option<BlockNumber>,
    #[serde(
        default,
        skip_serializing_if = "Option::is_none",
        with = "::serde_with::rust::unwrap_or_skip"
    )]
    pub constantinople: Option<BlockNumber>,
    #[serde(
        default,
        skip_serializing_if = "Option::is_none",
        with = "::serde_with::rust::unwrap_or_skip"
    )]
    pub petersburg: Option<BlockNumber>,
    #[serde(
        default,
        skip_serializing_if = "Option::is_none",
        with = "::serde_with::rust::unwrap_or_skip"
    )]
    pub istanbul: Option<BlockNumber>,
    #[serde(
        default,
        skip_serializing_if = "Option::is_none",
        with = "::serde_with::rust::unwrap_or_skip"
    )]
    pub berlin: Option<BlockNumber>,
    #[serde(
        default,
        skip_serializing_if = "Option::is_none",
        with = "::serde_with::rust::unwrap_or_skip"
    )]
    pub london: Option<BlockNumber>,
}

#[derive(Clone, Debug, Serialize, Deserialize, PartialEq)]
pub struct Params {
    pub chain_id: ChainId,
    pub network_id: NetworkId,
    pub min_gas_limit: u64,
}

#[derive(Clone, Copy, Debug, Serialize, Deserialize, PartialEq)]
pub enum BlockScore {
    NoTurn = 1,
    InTurn = 2,
}

#[derive(Clone, Debug, Serialize, Deserialize, PartialEq)]
pub enum Seal {
    Ethash {
        #[serde(with = "hexbytes")]
        vanity: Bytes,
        difficulty: U256,
        nonce: H64,
        mix_hash: H256,
    },
    Clique {
        vanity: H256,
        score: BlockScore,
        signers: Vec<Address>,
    },
}

impl Seal {
    pub fn difficulty(&self) -> U256 {
        match self {
            Seal::Ethash { difficulty, .. } => *difficulty,
            Seal::Clique { score, .. } => (*score as u8).into(),
        }
    }

    pub fn extra_data(&self) -> Bytes {
        match self {
            Seal::Ethash { vanity, .. } => vanity.clone(),
            Seal::Clique {
                vanity, signers, ..
            } => {
                let mut v = Vec::new();
                v.extend_from_slice(vanity.as_bytes());
                for signer in signers {
                    v.extend_from_slice(signer.as_bytes());
                }
                v.extend_from_slice(&[0; 65]);
                v.into()
            }
        }
    }

    pub fn mix_hash(&self) -> H256 {
        match self {
            Seal::Ethash { mix_hash, .. } => *mix_hash,
            _ => H256::zero(),
        }
    }

    pub fn nonce(&self) -> H64 {
        match self {
            Seal::Ethash { nonce, .. } => *nonce,
            _ => H64::zero(),
        }
    }
}

#[derive(Clone, Debug, Serialize, Deserialize, PartialEq)]
pub struct Genesis {
    pub number: BlockNumber,
    pub author: Address,
    pub gas_limit: u64,
    pub timestamp: u64,
    pub seal: Seal,
}

#[derive(Clone, Debug, Serialize, Deserialize, PartialEq)]
pub enum Contract {
    Contract {
        #[serde(with = "hexbytes")]
        code: Bytes,
    },
    Precompile(Precompile),
}

#[derive(Clone, Debug, Serialize, Deserialize, PartialEq)]
pub enum ModExpVersion {
    ModExp198,
    ModExp2565,
}

#[derive(Clone, Debug, Serialize, Deserialize, PartialEq)]
pub enum Precompile {
    EcRecover { base: u64, word: u64 },
    Sha256 { base: u64, word: u64 },
    Ripemd160 { base: u64, word: u64 },
    Identity { base: u64, word: u64 },
    ModExp { version: ModExpVersion },
    AltBn128Add { price: u64 },
    AltBn128Mul { price: u64 },
    AltBn128Pairing { base: u64, pair: u64 },
    Blake2F { gas_per_round: u64 },
}

#[derive(Clone, Debug, Serialize, Deserialize, PartialEq)]
pub struct P2PParams {
    #[serde(default, skip_serializing_if = "Vec::is_empty")]
    pub bootnodes: Vec<NodeUrl>,
    #[serde(default, skip_serializing_if = "Vec::is_empty")]
    pub preverified_hashes: Vec<H256>,
}

struct DeserializePeriodAsDuration;

impl<'de> de::Visitor<'de> for DeserializePeriodAsDuration {
    type Value = Duration;

    fn expecting(&self, formatter: &mut std::fmt::Formatter) -> std::fmt::Result {
        formatter.write_str("an u64")
    }

    fn visit_u64<E>(self, v: u64) -> Result<Self::Value, E>
    where
        E: de::Error,
    {
        Ok(Duration::from_millis(v))
    }
}

fn deserialize_period_as_duration<'de, D>(deserializer: D) -> Result<Duration, D::Error>
where
    D: de::Deserializer<'de>,
{
    deserializer.deserialize_any(DeserializePeriodAsDuration)
}

fn deserialize_str_as_u64<'de, D>(deserializer: D) -> Result<u64, D::Error>
where
    D: de::Deserializer<'de>,
{
    U64::deserialize(deserializer).map(|num| num.as_u64())
}

#[cfg(test)]
mod tests {
    use super::*;
    use crate::res::chainspec::*;
    use hex_literal::hex;
    use maplit::*;

    #[test]
    fn load_chainspec() {
        assert_eq!(
            ChainSpec {
                name: "Rinkeby".into(),
                consensus: ConsensusParams {
                    seal_verification: SealVerificationParams::Clique {
                        period: Duration::from_millis(15),
                        epoch: 30_000,
                    },
                    eip1559_block: Some(8897988.into()),
                },
                upgrades: Upgrades {
                    homestead: Some(1.into()),
                    tangerine: Some(2.into()),
                    spurious: Some(3.into()),
                    byzantium: Some(1035301.into()),
                    constantinople: Some(3660663.into()),
                    petersburg: Some(4321234.into()),
                    istanbul: Some(5435345.into()),
                    berlin: Some(8290928.into()),
                    london: Some(8897988.into()),
                },
                params: Params {
                    chain_id: ChainId(4),
                    network_id: NetworkId(4),
                    min_gas_limit: 5000,
                },
                genesis: Genesis {
                    number: BlockNumber(0),
                    author: hex!("0000000000000000000000000000000000000000").into(),
                    gas_limit: 0x47b760,
                    timestamp: 0x58ee40ba,
                    seal: Seal::Clique {
                        vanity: hex!(
                            "52657370656374206d7920617574686f7269746168207e452e436172746d616e"
                        )
                        .into(),
                        score: BlockScore::NoTurn,
                        signers: vec![
                            hex!("42eb768f2244c8811c63729a21a3569731535f06").into(),
                            hex!("7ffc57839b00206d1ad20c69a1981b489f772031").into(),
                            hex!("b279182d99e65703f0076e4812653aab85fca0f0").into(),
                        ],
                    },
                },
                contracts: Default::default(),
                balances: btreemap! {
<<<<<<< HEAD
                    0.into() => (0x00..=0xff)
                    .map(|address| (Address::from_low_u64_be(address), U256::from(1u64)))
                    .chain(vec![(
                        Address::from_slice(hex!("31b98d14007bdee637298086988a0bbd31184523").as_ref()),
                        U256::from(hex!(
                            "0200000000000000000000000000000000000000000000000000000000000000"
                        )),
                    )].into_iter()).collect::<HashMap<Address, U256>>(),
=======
                    0.into() => hashmap! {
                        hex!("31b98d14007bdee637298086988a0bbd31184523").into() => U256::from_be_bytes(hex!("0200000000000000000000000000000000000000000000000000000000000000")),
                    },
>>>>>>> aebd6673
                },
                p2p: P2PParams {
                    bootnodes: vec![
                        "enode://a24ac7c5484ef4ed0c5eb2d36620ba4e4aa13b8c84684e1b4aab0cebea2ae45cb4d375b77eab56516d34bfbd3c1a833fc51296ff084b770b94fb9028c4d25ccf@52.169.42.101:30303",
                        "enode://343149e4feefa15d882d9fe4ac7d88f885bd05ebb735e547f12e12080a9fa07c8014ca6fd7f373123488102fe5e34111f8509cf0b7de3f5b44339c9f25e87cb8@52.3.158.184:30303",
                        "enode://b6b28890b006743680c52e64e0d16db57f28124885595fa03a562be1d2bf0f3a1da297d56b13da25fb992888fd556d4c1a27b1f39d531bde7de1921c90061cc6@159.89.28.211:30303",
                    ].into_iter().map(ToString::to_string).collect(),
                    preverified_hashes: vec![],
                }
            },
            *RINKEBY,
        );
    }

    #[test]
    fn distinct_block_numbers() {
        assert_eq!(
            MAINNET.gather_forks(),
            vec![
                1_150_000, 1_920_000, 2_463_000, 2_675_000, 4_370_000, 7_280_000, 9_069_000,
                9_200_000, 12_244_000, 12_965_000, 13_773_000
            ]
            .into_iter()
            .map(BlockNumber)
            .collect()
        );
    }
}<|MERGE_RESOLUTION|>--- conflicted
+++ resolved
@@ -468,20 +468,14 @@
                 },
                 contracts: Default::default(),
                 balances: btreemap! {
-<<<<<<< HEAD
                     0.into() => (0x00..=0xff)
-                    .map(|address| (Address::from_low_u64_be(address), U256::from(1u64)))
+                    .map(|address| (Address::from_low_u64_be(address), 1u64.as_u256()))
                     .chain(vec![(
-                        Address::from_slice(hex!("31b98d14007bdee637298086988a0bbd31184523").as_ref()),
-                        U256::from(hex!(
+                        Address::from(hex!("31b98d14007bdee637298086988a0bbd31184523")),
+                        U256::from_be_bytes(hex!(
                             "0200000000000000000000000000000000000000000000000000000000000000"
                         )),
                     )].into_iter()).collect::<HashMap<Address, U256>>(),
-=======
-                    0.into() => hashmap! {
-                        hex!("31b98d14007bdee637298086988a0bbd31184523").into() => U256::from_be_bytes(hex!("0200000000000000000000000000000000000000000000000000000000000000")),
-                    },
->>>>>>> aebd6673
                 },
                 p2p: P2PParams {
                     bootnodes: vec![
