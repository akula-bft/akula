use super::{analysis_cache::AnalysisCache, tracer::Tracer};
use crate::{
    chain::{
        intrinsic_gas::*,
        protocol_param::{fee, param},
    },
    consensus::*,
    execution::{evm::StatusCode, evmglue},
    h256_to_u256,
    models::*,
    state::IntraBlockState,
    trie::root_hash,
    HeaderReader, State, StateReader,
};
use bytes::Bytes;
use std::cmp::min;
use TransactionAction;

pub struct ExecutionProcessor<'r, 'tracer, 'analysis, 'e, 'h, 'b, 'c, S>
where
    S: StateReader,
{
    state: IntraBlockState<'r, S>,
    tracer: &'tracer mut dyn Tracer,
    analysis_cache: &'analysis mut AnalysisCache,
    engine: &'e mut dyn Consensus,
    header: &'h BlockHeader,
    block: &'b BlockBodyWithSenders,
    block_spec: &'c BlockExecutionSpec,
    cumulative_gas_used: u64,
}

fn refund_gas<'r, S>(
    state: &mut IntraBlockState<'r, S>,
    block_spec: &BlockExecutionSpec,
    header: &BlockHeader,
    message: &Message,
    sender: Address,
    mut gas_left: u64,
) -> Result<u64, DuoError>
where
    S: StateReader,
{
    let mut refund = state.get_refund();
    if block_spec.revision < Revision::London {
        refund += fee::R_SELF_DESTRUCT * state.number_of_self_destructs() as u64;
    }
    let max_refund_quotient = if block_spec.revision >= Revision::London {
        param::MAX_REFUND_QUOTIENT_LONDON
    } else {
        param::MAX_REFUND_QUOTIENT_FRONTIER
    };
    let max_refund = (message.gas_limit() - gas_left) / max_refund_quotient;
    refund = min(refund, max_refund);
    gas_left += refund;

    let base_fee_per_gas = header.base_fee_per_gas.unwrap_or(U256::ZERO);
    let effective_gas_price = message
        .effective_gas_price(base_fee_per_gas)
        .ok_or(ValidationError::MaxFeeLessThanBase)?;
    state.add_to_balance(sender, U256::from(gas_left) * effective_gas_price)?;

    Ok(gas_left)
}

pub fn execute_transaction<'r, S>(
    state: &mut IntraBlockState<'r, S>,
    block_spec: &BlockExecutionSpec,
    header: &BlockHeader,
    tracer: &mut dyn Tracer,
    analysis_cache: &mut AnalysisCache,
    cumulative_gas_used: &mut u64,
    message: &Message,
    sender: Address,
<<<<<<< HEAD
    beneficiary: Address,
) -> Result<Receipt, DuoError>
=======
) -> Result<(Bytes, Receipt), DuoError>
>>>>>>> 1beab0b3
where
    S: HeaderReader + StateReader,
{
    let rev = block_spec.revision;

    state.clear_journal_and_substate();

    state.access_account(sender);

    let base_fee_per_gas = header.base_fee_per_gas.unwrap_or(U256::ZERO);
    let effective_gas_price = message
        .effective_gas_price(base_fee_per_gas)
        .ok_or(ValidationError::MaxFeeLessThanBase)?;
    state.subtract_from_balance(
        sender,
        U256::from(message.gas_limit()) * effective_gas_price,
    )?;

    if let TransactionAction::Call(to) = message.action() {
        state.access_account(to);
        // EVM itself increments the nonce for contract creation
        state.set_nonce(sender, message.nonce() + 1)?;
    }

    for entry in &*message.access_list() {
        state.access_account(entry.address);
        for &key in &entry.slots {
            state.access_storage(entry.address, h256_to_u256(key));
        }
    }

    let g0 = intrinsic_gas(
        message,
        rev >= Revision::Homestead,
        rev >= Revision::Istanbul,
    );
    let gas = u128::from(message.gas_limit())
        .checked_sub(g0)
        .ok_or(ValidationError::IntrinsicGas)?
        .try_into()
        .unwrap();

    let vm_res = evmglue::execute(
        state,
        // https://github.com/rust-lang/rust-clippy/issues/7846
        #[allow(clippy::needless_option_as_deref)]
        tracer,
        analysis_cache,
        header,
        block_spec,
        message,
        sender,
        beneficiary,
        gas,
    )?;

    let gas_used = message.gas_limit()
        - refund_gas(
            state,
            block_spec,
            header,
            message,
            sender,
            vm_res.gas_left as u64,
        )?;

    // award the miner
    let priority_fee_per_gas = message
        .priority_fee_per_gas(base_fee_per_gas)
        .ok_or(ValidationError::MaxFeeLessThanBase)?;
    state.add_to_balance(beneficiary, U256::from(gas_used) * priority_fee_per_gas)?;

    state.destruct_selfdestructs()?;
    if rev >= Revision::Spurious {
        state.destruct_touched_dead()?;
    }

    state.finalize_transaction();

    *cumulative_gas_used += gas_used;

    Ok((
        vm_res.output_data,
        Receipt {
            tx_type: message.tx_type(),
            success: vm_res.status_code == StatusCode::Success,
            cumulative_gas_used: *cumulative_gas_used,
            bloom: logs_bloom(state.logs()),
            logs: state.logs().to_vec(),
        },
    ))
}

#[derive(Debug)]
pub enum TransactionValidationError {
    Validation(BadTransactionError),
    Internal(anyhow::Error),
}

impl From<anyhow::Error> for TransactionValidationError {
    fn from(e: anyhow::Error) -> Self {
        TransactionValidationError::Internal(e)
    }
}

impl<'r, 'tracer, 'analysis, 'e, 'h, 'b, 'c, S>
    ExecutionProcessor<'r, 'tracer, 'analysis, 'e, 'h, 'b, 'c, S>
where
    S: HeaderReader + StateReader,
{
    pub fn new(
        state: &'r mut S,
        tracer: &'tracer mut dyn Tracer,
        analysis_cache: &'analysis mut AnalysisCache,
        engine: &'e mut dyn Consensus,
        header: &'h BlockHeader,
        block: &'b BlockBodyWithSenders,
        block_spec: &'c BlockExecutionSpec,
    ) -> Self {
        Self {
            state: IntraBlockState::new(state),
            tracer,
            analysis_cache,
            engine,
            header,
            block,
            block_spec,
            cumulative_gas_used: 0,
        }
    }

    fn available_gas(&self) -> u64 {
        self.header.gas_limit - self.cumulative_gas_used
    }

    pub(crate) fn state(&mut self) -> &mut IntraBlockState<'r, S> {
        &mut self.state
    }

    pub(crate) fn into_state(self) -> IntraBlockState<'r, S> {
        self.state
    }

    pub fn set_tracer(&mut self, tracer: &'tracer mut dyn Tracer) {
        self.tracer = tracer
    }

    pub fn validate_transaction(
        &mut self,
        message: &Message,
        sender: Address,
    ) -> Result<(), TransactionValidationError> {
        pre_validate_transaction(
            message,
            self.block_spec.params.chain_id,
            self.header.base_fee_per_gas,
        )
        .expect("Tx must have been prevalidated");
        if self.state.get_code_hash(sender)? != EMPTY_HASH {
            return Err(TransactionValidationError::Validation(
                BadTransactionError::SenderNoEOA { sender },
            ));
        }

        let expected_nonce = self.state.get_nonce(sender)?;
        if expected_nonce != message.nonce() {
            return Err(TransactionValidationError::Validation(
                BadTransactionError::WrongNonce {
                    account: sender,
                    expected: expected_nonce,
                    got: message.nonce(),
                },
            ));
        }

        // https://github.com/ethereum/EIPs/pull/3594
        let max_gas_cost = U512::from(message.gas_limit())
            * U512::from(ethereum_types::U256::from(
                message.max_fee_per_gas().to_be_bytes(),
            ));
        // See YP, Eq (57) in Section 6.2 "Execution"
        let v0 =
            max_gas_cost + U512::from(ethereum_types::U256::from(message.value().to_be_bytes()));
        let available_balance =
            ethereum_types::U256::from(self.state.get_balance(sender)?.to_be_bytes()).into();
        if available_balance < v0 {
            return Err(TransactionValidationError::Validation(
                BadTransactionError::InsufficientFunds {
                    account: sender,
                    available: available_balance,
                    required: v0,
                },
            ));
        }

        let available_gas = self.available_gas();
        if available_gas < message.gas_limit() {
            // Corresponds to the final condition of Eq (58) in Yellow Paper Section 6.2 "Execution".
            // The sum of the transaction’s gas limit and the gas utilized in this block prior
            // must be no greater than the block’s gas limit.
            return Err(TransactionValidationError::Validation(
                BadTransactionError::BlockGasLimitExceeded {
                    available: available_gas,
                    required: message.gas_limit(),
                },
            ));
        }

        Ok(())
    }

    pub fn execute_transaction(
        &mut self,
        message: &Message,
        sender: Address,
    ) -> Result<Receipt, DuoError> {
        let beneficiary = self.engine.get_beneficiary(self.header);

        execute_transaction(
            &mut self.state,
            self.block_spec,
            self.header,
            self.tracer,
            self.analysis_cache,
            &mut self.cumulative_gas_used,
            message,
            sender,
            beneficiary,
        )
        .map(|(_, receipt)| receipt)
    }

    pub fn execute_block_no_post_validation_while(
        &mut self,
        mut pred: impl FnMut(usize, &MessageWithSender) -> bool,
    ) -> Result<Vec<Receipt>, DuoError> {
        let mut receipts = Vec::with_capacity(self.block.transactions.len());

        for (&address, &balance) in &self.block_spec.balance_changes {
            self.state.set_balance(address, balance)?;
        }

        for (i, txn) in self.block.transactions.iter().enumerate() {
            if !(pred)(i, txn) {
                return Ok(receipts);
            }

            self.validate_transaction(&txn.message, txn.sender)
                .map_err(|e| match e {
                    TransactionValidationError::Validation(error) => {
                        DuoError::Validation(ValidationError::BadTransaction { index: i, error })
                    }
                    TransactionValidationError::Internal(e) => DuoError::Internal(e),
                })?;
            receipts.push(self.execute_transaction(&txn.message, txn.sender)?);
        }

        for change in self.engine.finalize(self.header, &self.block.ommers)? {
            match change {
                FinalizationChange::Reward {
                    address, amount, ..
                } => {
                    self.state.add_to_balance(address, amount)?;
                }
            }
        }

        Ok(receipts)
    }

    pub fn execute_block_no_post_validation(&mut self) -> Result<Vec<Receipt>, DuoError> {
        self.execute_block_no_post_validation_while(|_, _| true)
    }

    pub fn execute_and_check_block(&mut self) -> Result<Vec<Receipt>, DuoError> {
        let receipts = self.execute_block_no_post_validation()?;

        let gas_used = receipts.last().map(|r| r.cumulative_gas_used).unwrap_or(0);

        if gas_used != self.header.gas_used {
            let transactions = receipts
                .into_iter()
                .enumerate()
                .fold(
                    (Vec::new(), 0),
                    |(mut receipts, last_gas_used), (i, receipt)| {
                        let gas_used = receipt.cumulative_gas_used - last_gas_used;
                        receipts.push((i, gas_used));
                        (receipts, receipt.cumulative_gas_used)
                    },
                )
                .0;
            return Err(ValidationError::WrongBlockGas {
                expected: self.header.gas_used,
                got: gas_used,
                transactions,
            }
            .into());
        }

        let rev = self.block_spec.revision;

        if rev >= Revision::Byzantium {
            let expected = root_hash(&receipts);
            if expected != self.header.receipts_root {
                return Err(ValidationError::WrongReceiptsRoot {
                    expected,
                    got: self.header.receipts_root,
                }
                .into());
            }
        }

        let expected_logs_bloom = receipts
            .iter()
            .fold(Bloom::zero(), |bloom, r| bloom | r.bloom);
        if expected_logs_bloom != self.header.logs_bloom {
            return Err(ValidationError::WrongLogsBloom {
                expected: expected_logs_bloom,
                got: self.header.logs_bloom,
            }
            .into());
        }

        Ok(receipts)
    }
}

impl<'r, 'tracer, 'analysis, 'e, 'h, 'b, 'c, S>
    ExecutionProcessor<'r, 'tracer, 'analysis, 'e, 'h, 'b, 'c, S>
where
    S: State,
{
    pub fn execute_and_write_block(mut self) -> Result<Vec<Receipt>, DuoError> {
        let receipts = self.execute_and_check_block()?;

        self.state.write_to_state(self.header.number)?;

        Ok(receipts)
    }
}

#[cfg(test)]
mod tests {
    use super::*;
    use crate::{
        execution::{address::create_address, tracer::NoopTracer},
        res::chainspec::MAINNET,
        InMemoryState, StateReader, StateWriter,
    };
    use bytes::Bytes;
    use bytes_literal::bytes;
    use hex_literal::hex;

    #[test]
    fn zero_gas_price() {
        let partial_header = PartialHeader {
            number: 2_687_232.into(),
            gas_limit: 3_303_221,
            beneficiary: hex!("4bb96091ee9d802ed039c4d1a5f6216f90f81b01").into(),
            ..PartialHeader::empty()
        };
        let header = BlockHeader::new(partial_header, EMPTY_LIST_HASH, EMPTY_ROOT);
        let block = Default::default();

        // The sender does not exist
        let sender = hex!("004512399a230565b99be5c3b0030a56f3ace68c").into();

        let message = Message::Legacy {
            chain_id: None,
            nonce: 0,
            gas_price: U256::ZERO,
            gas_limit: 764_017,
            action: TransactionAction::Create,
            value: U256::ZERO,
            input: hex!("606060").to_vec().into(),
        };

        let mut state = InMemoryState::default();
        let mut analysis_cache = AnalysisCache::default();
        let mut engine = engine_factory(None, MAINNET.clone()).unwrap();
        let block_spec = MAINNET.collect_block_spec(header.number);
        let mut tracer = NoopTracer;
        let mut processor = ExecutionProcessor::new(
            &mut state,
            &mut tracer,
            &mut analysis_cache,
            &mut *engine,
            &header,
            &block,
            &block_spec,
        );

        let receipt = processor.execute_transaction(&message, sender).unwrap();
        assert!(receipt.success);
    }

    #[test]
    fn eip3607_reject_transactions_from_senders_with_deployed_code() {
        let partial_header = PartialHeader {
            number: 1.into(),
            gas_limit: 3_000_000,
            ..PartialHeader::empty()
        };
        let header = BlockHeader::new(partial_header, EMPTY_LIST_HASH, EMPTY_ROOT);

        let message = Message::Legacy {
            chain_id: None,
            nonce: 0,
            gas_price: 50.as_u256() * GIGA.as_u256(),
            gas_limit: 90_000,
            action: TransactionAction::Call(
                hex!("e5ef458d37212a06e3f59d40c454e76150ae7c32").into(),
            ),
            value: 1_027_501_080.as_u256() * GIGA.as_u256(),
            input: Bytes::new(),
        };
        let sender = hex!("71562b71999873DB5b286dF957af199Ec94617F7").into();

        let block = Default::default();

        let mut state = InMemoryState::default();
        let mut analysis_cache = AnalysisCache::default();
        let mut engine = engine_factory(None, MAINNET.clone()).unwrap();
        let block_spec = MAINNET.collect_block_spec(header.number);
        let mut tracer = NoopTracer;
        let mut processor = ExecutionProcessor::new(
            &mut state,
            &mut tracer,
            &mut analysis_cache,
            &mut *engine,
            &header,
            &block,
            &block_spec,
        );

        processor
            .state
            .add_to_balance(sender, U256::from(10 * ETHER))
            .unwrap();
        processor
            .state
            .set_code(sender, bytes!("B0B0FACE"))
            .unwrap();

        processor
            .validate_transaction(&message, sender)
            .unwrap_err();
    }

    #[test]
    fn no_refund_on_error() {
        let partial_header = PartialHeader {
            number: 10_050_107.into(),
            gas_limit: 328_646,
            beneficiary: hex!("5146556427ff689250ed1801a783d12138c3dd5e").into(),
            ..PartialHeader::empty()
        };
        let header = BlockHeader::new(partial_header, EMPTY_LIST_HASH, EMPTY_ROOT);

        let block = Default::default();
        let caller = hex!("834e9b529ac9fa63b39a06f8d8c9b0d6791fa5df").into();
        let nonce = 3;

        // This contract initially sets its 0th storage to 0x2a.
        // When called, it updates the 0th storage to the input provided.
        let code = hex!("602a60005560098060106000396000f36000358060005531");
        // https://github.com/CoinCulture/evm-tools
        // 0      PUSH1  => 2a
        // 2      PUSH1  => 00
        // 4      SSTORE
        // 5      PUSH1  => 09
        // 7      DUP1
        // 8      PUSH1  => 10
        // 10     PUSH1  => 00
        // 12     CODECOPY
        // 13     PUSH1  => 00
        // 15     RETURN
        // ---------------------------
        // 16     PUSH1  => 00
        // 18     CALLDATALOAD
        // 19     DUP1
        // 20     PUSH1  => 00
        // 22     SSTORE
        // 23     BALANCE

        let mut state = InMemoryState::default();
        let mut analysis_cache = AnalysisCache::default();
        let mut engine = engine_factory(None, MAINNET.clone()).unwrap();
        let block_spec = MAINNET.collect_block_spec(header.number);
        let mut tracer = NoopTracer;
        let mut processor = ExecutionProcessor::new(
            &mut state,
            &mut tracer,
            &mut analysis_cache,
            &mut *engine,
            &header,
            &block,
            &block_spec,
        );

        let t = |action, input, nonce, gas_limit| Message::EIP1559 {
            chain_id: MAINNET.params.chain_id,
            nonce,
            max_priority_fee_per_gas: U256::ZERO,
            max_fee_per_gas: U256::from(59 * GIGA),
            gas_limit,
            action,
            value: U256::ZERO,
            input,
            access_list: Default::default(),
        };

        let txn = (t)(
            TransactionAction::Create,
            code.to_vec().into(),
            nonce,
            103_858,
        );

        processor.state().add_to_balance(caller, ETHER).unwrap();
        processor.state().set_nonce(caller, nonce).unwrap();

        let receipt1 = processor.execute_transaction(&txn, caller).unwrap();
        assert!(receipt1.success);

        // Call the newly created contract
        // It should run SSTORE(0,0) with a potential refund
        // But then there's not enough gas for the BALANCE operation
        let txn = (t)(
            TransactionAction::Call(create_address(caller, nonce)),
            vec![].into(),
            nonce + 1,
            fee::G_TRANSACTION + 5_020,
        );

        let receipt2 = processor.execute_transaction(&txn, caller).unwrap();
        assert!(!receipt2.success);
        assert_eq!(
            receipt2.cumulative_gas_used - receipt1.cumulative_gas_used,
            txn.gas_limit()
        );
    }

    #[test]
    fn selfdestruct() {
        let partial_header = PartialHeader {
            number: 1_487_375.into(),
            gas_limit: 4_712_388,
            beneficiary: hex!("61c808d82a3ac53231750dadc13c777b59310bd9").into(),
            ..PartialHeader::empty()
        };
        let header = BlockHeader::new(partial_header, EMPTY_LIST_HASH, EMPTY_ROOT);

        let block = Default::default();
        let suicidal_address = hex!("6d20c1c07e56b7098eb8c50ee03ba0f6f498a91d").into();
        let caller_address = hex!("4bf2054ffae7a454a35fd8cf4be21b23b1f25a6f").into();
        let originator = hex!("5a0b54d5dc17e0aadc383d2db43b0a0d3e029c4c").into();

        // The contract self-destructs if called with zero value.
        let suicidal_code = hex!("346007576000ff5b");
        // https://github.com/CoinCulture/evm-tools
        // 0      CALLVALUE
        // 1      PUSH1  => 07
        // 3      JUMPI
        // 4      PUSH1  => 00
        // 6      SUICIDE
        // 7      JUMPDEST

        // The caller calls the input contract three times:
        // twice with zero value and once with non-zero value.
        let caller_code =
            hex!("600080808080803561eeeef150600080808080803561eeeef15060008080806005813561eeeef1");
        // https://github.com/CoinCulture/evm-tools
        // 0      PUSH1  => 00
        // 2      DUP1
        // 3      DUP1
        // 4      DUP1
        // 5      DUP1
        // 6      DUP1
        // 7      CALLDATALOAD
        // 8      PUSH2  => eeee
        // 11     CALL
        // 12     POP
        // 13     PUSH1  => 00
        // 15     DUP1
        // 16     DUP1
        // 17     DUP1
        // 18     DUP1
        // 19     DUP1
        // 20     CALLDATALOAD
        // 21     PUSH2  => eeee
        // 24     CALL
        // 25     POP
        // 26     PUSH1  => 00
        // 28     DUP1
        // 29     DUP1
        // 30     DUP1
        // 31     PUSH1  => 05
        // 33     DUP2
        // 34     CALLDATALOAD
        // 35     PUSH2  => eeee
        // 38     CALL

        let mut state = InMemoryState::default();
        let mut analysis_cache = AnalysisCache::default();
        let mut engine = engine_factory(None, MAINNET.clone()).unwrap();
        let block_spec = MAINNET.collect_block_spec(header.number);
        let mut tracer = NoopTracer;
        let mut processor = ExecutionProcessor::new(
            &mut state,
            &mut tracer,
            &mut analysis_cache,
            &mut *engine,
            &header,
            &block,
            &block_spec,
        );

        processor.state().add_to_balance(originator, ETHER).unwrap();
        processor
            .state()
            .set_code(caller_address, caller_code.to_vec().into())
            .unwrap();
        processor
            .state()
            .set_code(suicidal_address, suicidal_code.to_vec().into())
            .unwrap();

        let t = |action, input, nonce| Message::EIP1559 {
            chain_id: MAINNET.params.chain_id,
            nonce,
            max_priority_fee_per_gas: U256::from(20 * GIGA),
            max_fee_per_gas: U256::from(20 * GIGA),
            gas_limit: 100_000,
            action,
            value: U256::ZERO,
            input,
            access_list: Default::default(),
        };

        let txn = (t)(
            TransactionAction::Call(caller_address),
            H256::from(suicidal_address).0.to_vec().into(),
            0,
        );

        let receipt1 = processor.execute_transaction(&txn, originator).unwrap();
        assert!(receipt1.success);

        assert!(!processor.state().exists(suicidal_address).unwrap());

        // Now the contract is self-destructed, this is a simple value transfer
        let txn = (t)(TransactionAction::Call(suicidal_address), vec![].into(), 1);

        let receipt2 = processor.execute_transaction(&txn, originator).unwrap();
        assert!(receipt2.success);

        assert!(processor.state().exists(suicidal_address).unwrap());
        assert_eq!(
            processor.state().get_balance(suicidal_address).unwrap(),
            U256::ZERO
        );

        assert_eq!(
            receipt2.cumulative_gas_used,
            receipt1.cumulative_gas_used + fee::G_TRANSACTION,
        );
    }

    #[test]
    fn out_of_gas_during_account_recreation() {
        let block_number = 2_081_788.into();

        let partial_header = PartialHeader {
            number: block_number,
            gas_limit: 4_712_388,
            beneficiary: hex!("a42af2c70d316684e57aefcc6e393fecb1c7e84e").into(),
            ..PartialHeader::empty()
        };
        let header = BlockHeader::new(partial_header, EMPTY_LIST_HASH, EMPTY_ROOT);

        let block = Default::default();
        let caller = hex!("c789e5aba05051b1468ac980e30068e19fad8587").into();

        let nonce = 0;
        let address = create_address(caller, nonce);

        let mut state = InMemoryState::default();

        // Some funds were previously transferred to the address:
        // https://etherscan.io/address/0x78c65b078353a8c4ce58fb4b5acaac6042d591d5
        let account = Account {
            balance: U256::from(66_252_368 * GIGA),
            ..Default::default()
        };
        state.update_account(address, None, Some(account));

        let txn = Message::EIP1559 {
            chain_id: MAINNET.params.chain_id,
            nonce,
            max_priority_fee_per_gas: 0.as_u256(),
            max_fee_per_gas: U256::from(20 * GIGA),
            gas_limit: 690_000,
            action: TransactionAction::Create,
            value: U256::ZERO,
            access_list: Default::default(),
            input: hex!(
                "6060604052604051610ca3380380610ca3833981016040528080518201919060200150505b60028151101561003357610002565b80600060005090805190602001908280548282559060005260206000209081019282156100a4579160200282015b828111156100a35782518260006101000a81548173ffffffffffffffffffffffffffffffffffffffff0219169083021790555091602001919060010190610061565b5b5090506100eb91906100b1565b808211156100e757600081816101000a81549073ffffffffffffffffffffffffffffffffffffffff0219169055506001016100b1565b5090565b50506000600160006101000a81548160ff021916908302179055505b50610b8d806101166000396000f360606040523615610095576000357c0100000000000000000000000000000000000000000000000000000000900480632079fb9a14610120578063391252151461016257806345550a51146102235780637df73e27146102ac578063979f1976146102da578063a0b7967b14610306578063a68a76cc14610329578063abe3219c14610362578063fc0f392d1461038757610095565b61011e5b600034111561011b577f6e89d517057028190560dd200cf6bf792842861353d1173761dfa362e1c133f03334600036604051808573ffffffffffffffffffffffffffffffffffffffff16815260200184815260200180602001828103825284848281815260200192508082843782019150509550505050505060405180910390a15b5b565b005b6101366004808035906020019091905050610396565b604051808273ffffffffffffffffffffffffffffffffffffffff16815260200191505060405180910390f35b6102216004808035906020019091908035906020019091908035906020019082018035906020019191908080601f016020809104026020016040519081016040528093929190818152602001838380828437820191505050505050909091908035906020019091908035906020019091908035906020019082018035906020019191908080601f0160208091040260200160405190810160405280939291908181526020018383808284378201915050505050509090919050506103d8565b005b6102806004808035906020019091908035906020019082018035906020019191908080601f01602080910402602001604051908101604052809392919081815260200183838082843782019150505050505090909190505061064b565b604051808273ffffffffffffffffffffffffffffffffffffffff16815260200191505060405180910390f35b6102c260048080359060200190919050506106fa565b60405180821515815260200191505060405180910390f35b6102f060048080359060200190919050506107a8565b6040518082815260200191505060405180910390f35b6103136004805050610891565b6040518082815260200191505060405180910390f35b6103366004805050610901565b604051808273ffffffffffffffffffffffffffffffffffffffff16815260200191505060405180910390f35b61036f600480505061093b565b60405180821515815260200191505060405180910390f35b610394600480505061094e565b005b600060005081815481101561000257906000526020600020900160005b9150909054906101000a900473ffffffffffffffffffffffffffffffffffffffff1681565b600060006103e5336106fa565b15156103f057610002565b600160009054906101000a900460ff1680156104125750610410886106fa565b155b1561041c57610002565b4285101561042957610002565b610432846107a8565b508787878787604051808673ffffffffffffffffffffffffffffffffffffffff166c010000000000000000000000000281526014018581526020018480519060200190808383829060006004602084601f0104600f02600301f15090500183815260200182815260200195505050505050604051809103902091506104b7828461064b565b90506104c2816106fa565b15156104cd57610002565b3373ffffffffffffffffffffffffffffffffffffffff168173ffffffffffffffffffffffffffffffffffffffff16141561050657610002565b8773ffffffffffffffffffffffffffffffffffffffff16600088604051809050600060405180830381858888f19350505050151561054357610002565b7f59bed9ab5d78073465dd642a9e3e76dfdb7d53bcae9d09df7d0b8f5234d5a8063382848b8b8b604051808773ffffffffffffffffffffffffffffffffffffffff1681526020018673ffffffffffffffffffffffffffffffffffffffff168152602001856000191681526020018473ffffffffffffffffffffffffffffffffffffffff168152602001838152602001806020018281038252838181518152602001915080519060200190808383829060006004602084601f0104600f02600301f150905090810190601f16801561062e5780820380516001836020036101000a031916815260200191505b5097505050505050505060405180910390a15b5050505050505050565b60006000600060006041855114151561066357610002565b602085015192506040850151915060ff6041860151169050601b8160ff16101561069057601b8101905080505b60018682858560405180856000191681526020018460ff16815260200183600019168152602001826000191681526020019450505050506020604051808303816000866161da5a03f1156100025750506040518051906020015093506106f1565b50505092915050565b60006000600090505b600060005080549050811015610799578273ffffffffffffffffffffffffffffffffffffffff16600060005082815481101561000257906000526020600020900160005b9054906101000a900473ffffffffffffffffffffffffffffffffffffffff1673ffffffffffffffffffffffffffffffffffffffff16141561078b57600191506107a2565b5b8080600101915050610703565b600091506107a2565b50919050565b6000600060006107b7336106fa565b15156107c257610002565b60009150600090505b600a8160ff16101561084b578360026000508260ff16600a8110156100025790900160005b505414156107fd57610002565b600260005082600a8110156100025790900160005b505460026000508260ff16600a8110156100025790900160005b5054101561083d578060ff16915081505b5b80806001019150506107cb565b600260005082600a8110156100025790900160005b505484101561086e57610002565b83600260005083600a8110156100025790900160005b50819055505b5050919050565b60006000600060009150600090505b600a8110156108f15781600260005082600a8110156100025790900160005b505411156108e357600260005081600a8110156100025790900160005b5054915081505b5b80806001019150506108a0565b6001820192506108fc565b505090565b600061090c336106fa565b151561091757610002565b6040516101c2806109cb833901809050604051809103906000f09050610938565b90565b600160009054906101000a900460ff1681565b610957336106fa565b151561096257610002565b6001600160006101000a81548160ff021916908302179055507f0909e8f76a4fd3e970f2eaef56c0ee6dfaf8b87c5b8d3f56ffce78e825a9115733604051808273ffffffffffffffffffffffffffffffffffffffff16815260200191505060405180910390a15b5660606040525b33600060006101000a81548173ffffffffffffffffffffffffffffffffffffffff021916908302179055505b6101838061003f6000396000f360606040523615610048576000357c0100000000000000000000000000000000000000000000000000000000900480636b9f96ea146100a6578063ca325469146100b557610048565b6100a45b600060009054906101000a900473ffffffffffffffffffffffffffffffffffffffff1673ffffffffffffffffffffffffffffffffffffffff16600034604051809050600060405180830381858888f19350505050505b565b005b6100b360048050506100ee565b005b6100c2600480505061015d565b604051808273ffffffffffffffffffffffffffffffffffffffff16815260200191505060405180910390f35b600060009054906101000a900473ffffffffffffffffffffffffffffffffffffffff1673ffffffffffffffffffffffffffffffffffffffff1660003073ffffffffffffffffffffffffffffffffffffffff1631604051809050600060405180830381858888f19350505050505b565b600060009054906101000a900473ffffffffffffffffffffffffffffffffffffffff16815600000000000000000000000000000000000000000000000000000000000000200000000000000000000000000000000000000000000000000000000000000002000000000000000000000000c789e5aba05051b1468ac980e30068e19fad858700000000000000000000000099c426b2a0453e27decaecd93c3722fb0f378fc5"
            ).to_vec().into(),
        };

        let mut analysis_cache = AnalysisCache::default();
        let mut engine = engine_factory(None, MAINNET.clone()).unwrap();
        let block_spec = MAINNET.collect_block_spec(header.number);
        let mut tracer = NoopTracer;
        let mut processor = ExecutionProcessor::new(
            &mut state,
            &mut tracer,
            &mut analysis_cache,
            &mut *engine,
            &header,
            &block,
            &block_spec,
        );
        processor.state().add_to_balance(caller, ETHER).unwrap();

        let receipt = processor.execute_transaction(&txn, caller).unwrap();
        // out of gas
        assert!(!receipt.success);

        processor.into_state().write_to_state(block_number).unwrap();

        // only the caller and the miner should change
        assert_eq!(state.read_account(address).unwrap(), Some(account));
    }

    #[test]
    fn empty_suicide_beneficiary() {
        let block_number = 2_687_389.into();

        let partial_header = PartialHeader {
            number: block_number,
            gas_limit: 4_712_388,
            beneficiary: hex!("2a65aca4d5fc5b5c859090a6c34d164135398226").into(),
            ..PartialHeader::empty()
        };
        let header = BlockHeader::new(partial_header, EMPTY_LIST_HASH, EMPTY_ROOT);

        let block = Default::default();
        let caller = hex!("5ed8cee6b63b1c6afce3ad7c92f4fd7e1b8fad9f").into();
        let suicide_beneficiary = hex!("ee098e6c2a43d9e2c04f08f0c3a87b0ba59079d5").into();

        let message = Message::EIP1559 {
            chain_id: MAINNET.params.chain_id,
            nonce: 0,
            max_priority_fee_per_gas: U256::ZERO,
            max_fee_per_gas: U256::from(30 * GIGA),
            gas_limit: 360_000,
            action: TransactionAction::Create,
            value: U256::ZERO,
            input: hex!(
                "6000607f5359610043806100135939610056566c010000000000000000000000007fee098e6c2a43d9e2c04f08f0c3a87b0ba59079d4d53532071d6cd0cb86facd5605ff6100008061003f60003961003f565b6000f35b816000f0905050596100718061006c59396100dd5661005f8061000e60003961006d566000603f5359610043806100135939610056566c010000000000000000000000007fee098e6c2a43d9e2c04f08f0c3a87b0ba59079d4d53532071d6cd0cb86facd5605ff6100008061003f60003961003f565b6000f35b816000f0905050fe5b6000f35b816000f0905060405260006000600060006000604051620249f0f15061000080610108600039610108565b6000f3"
            ).to_vec().into(),
            access_list: Default::default(),
        };

        let mut state = InMemoryState::default();
        let mut analysis_cache = AnalysisCache::default();
        let mut engine = engine_factory(None, MAINNET.clone()).unwrap();
        let block_spec = MAINNET.collect_block_spec(header.number);
        let mut tracer = NoopTracer;
        let mut processor = ExecutionProcessor::new(
            &mut state,
            &mut tracer,
            &mut analysis_cache,
            &mut *engine,
            &header,
            &block,
            &block_spec,
        );

        processor.state().add_to_balance(caller, ETHER).unwrap();

        let receipt = processor.execute_transaction(&message, caller).unwrap();
        assert!(receipt.success);

        processor.into_state().write_to_state(block_number).unwrap();

        // suicide_beneficiary should've been touched and deleted
        assert_eq!(state.read_account(suicide_beneficiary).unwrap(), None);
    }
}<|MERGE_RESOLUTION|>--- conflicted
+++ resolved
@@ -72,12 +72,8 @@
     cumulative_gas_used: &mut u64,
     message: &Message,
     sender: Address,
-<<<<<<< HEAD
     beneficiary: Address,
-) -> Result<Receipt, DuoError>
-=======
 ) -> Result<(Bytes, Receipt), DuoError>
->>>>>>> 1beab0b3
 where
     S: HeaderReader + StateReader,
 {
