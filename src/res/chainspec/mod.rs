--- conflicted
+++ resolved
@@ -7,13 +7,10 @@
     Lazy::new(|| ron::from_str(include_str!("ropsten.ron")).unwrap());
 pub static RINKEBY: Lazy<ChainSpec> =
     Lazy::new(|| ron::from_str(include_str!("rinkeby.ron")).unwrap());
-<<<<<<< HEAD
 pub static GOERLI: Lazy<ChainSpec> =
     Lazy::new(|| ron::from_str(include_str!("goerli.ron")).unwrap());
-=======
 pub static SEPOLIA: Lazy<ChainSpec> =
     Lazy::new(|| ron::from_str(include_str!("sepolia.ron")).unwrap());
->>>>>>> 48d21767
 
 #[cfg(test)]
 mod tests {}